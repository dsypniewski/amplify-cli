{
  "name": "graphql-http-transformer",
<<<<<<< HEAD
  "version": "4.13.2-beta.0",
=======
  "version": "4.13.2",
>>>>>>> 97c893c3
  "description": "An AppSync model transform for HTTP resolvers.",
  "repository": {
    "type": "git",
    "url": "https://github.com/aws-amplify/amplify-cli.git",
    "directory": "packages/graphql-http-transformer"
  },
  "author": "Amazon Web Services",
  "license": "Apache-2.0",
  "main": "lib/index.js",
  "types": "lib/index.d.ts",
  "keywords": [
    "graphql",
    "appsync",
    "aws"
  ],
  "scripts": {
    "test": "jest",
    "test-ci": "jest --ci -i",
    "build": "tsc",
    "clean": "rimraf ./lib"
  },
  "dependencies": {
    "cloudform-types": "^4.1.0",
    "graphql": "^14.5.8",
<<<<<<< HEAD
    "graphql-mapping-template": "4.13.2-beta.0",
    "graphql-transformer-common": "4.13.2-beta.0",
    "graphql-transformer-core": "6.13.2-beta.0"
=======
    "graphql-mapping-template": "4.13.2",
    "graphql-transformer-common": "4.13.2",
    "graphql-transformer-core": "6.13.2"
>>>>>>> 97c893c3
  },
  "devDependencies": {
    "@types/node": "^10.17.13"
  },
  "jest": {
    "transform": {
      "^.+\\.tsx?$": "ts-jest"
    },
    "testURL": "http://localhost/",
    "testRegex": "(src/__tests__/.*.test.*)$",
    "moduleFileExtensions": [
      "ts",
      "tsx",
      "js",
      "jsx",
      "json",
      "node"
    ],
    "collectCoverage": true
  }
}<|MERGE_RESOLUTION|>--- conflicted
+++ resolved
@@ -1,10 +1,6 @@
 {
   "name": "graphql-http-transformer",
-<<<<<<< HEAD
   "version": "4.13.2-beta.0",
-=======
-  "version": "4.13.2",
->>>>>>> 97c893c3
   "description": "An AppSync model transform for HTTP resolvers.",
   "repository": {
     "type": "git",
@@ -29,15 +25,9 @@
   "dependencies": {
     "cloudform-types": "^4.1.0",
     "graphql": "^14.5.8",
-<<<<<<< HEAD
     "graphql-mapping-template": "4.13.2-beta.0",
     "graphql-transformer-common": "4.13.2-beta.0",
     "graphql-transformer-core": "6.13.2-beta.0"
-=======
-    "graphql-mapping-template": "4.13.2",
-    "graphql-transformer-common": "4.13.2",
-    "graphql-transformer-core": "6.13.2"
->>>>>>> 97c893c3
   },
   "devDependencies": {
     "@types/node": "^10.17.13"
