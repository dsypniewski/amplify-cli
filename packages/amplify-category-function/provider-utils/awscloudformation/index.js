const fs = require('fs-extra');
const path = require('path');
const inquirer = require('inquirer');

const categoryName = 'function';

let serviceMetadata;

async function serviceQuestions(context, defaultValuesFilename, serviceWalkthroughFilename) {
  const serviceWalkthroughSrc = `${__dirname}/service-walkthroughs/${serviceWalkthroughFilename}`;
  const { serviceWalkthrough } = require(serviceWalkthroughSrc);

  return serviceWalkthrough(context, defaultValuesFilename, serviceMetadata);
}


function copyCfnTemplate(context, category, options, cfnFilename, writeParams) {
  const { amplify } = context;
  const targetDir = amplify.pathManager.getBackendDirPath();
  const pluginDir = __dirname;
  const params = Object.assign({}, writeParams);
  let force = false;

  const copyJobs = [{
    dir: pluginDir,
    template: `cloudformation-templates/${cfnFilename}`,
    target: `${targetDir}/${category}/${options.resourceName}/${options.resourceName}-cloudformation-template.json`,
  }];

<<<<<<< HEAD
  if (options.modules) {
    force = true;
    copyJobs.push(...[
      {
        dir: pluginDir,
        template: 'function-template-dir/trigger-index.js',
        target: `${targetDir}/${category}/${options.resourceName}/src/index.js`,
        paramsFile: `${targetDir}/${category}/${options.resourceName}/parameters.json`,
      },
      {
        dir: pluginDir,
        template: 'function-template-dir/event.json',
        target: `${targetDir}/${category}/${options.resourceName}/src/event.json`,
      },
      {
        dir: pluginDir,
        template: 'function-template-dir/package.json.ejs',
        target: `${targetDir}/${category}/${options.resourceName}/src/package.json`,
      },
    ]);
  } else {
    switch (options.functionTemplate) {
      case 'helloWorld':
        copyJobs.push(...[
          {
            dir: pluginDir,
            template: 'function-template-dir/index.js',
            target: `${targetDir}/${category}/${options.resourceName}/src/index.js`,
          },
          {
            dir: pluginDir,
            template: 'function-template-dir/event.json',
            target: `${targetDir}/${category}/${options.resourceName}/src/event.json`,
          },
          {
            dir: pluginDir,
            template: 'function-template-dir/package.json.ejs',
            target: `${targetDir}/${category}/${options.resourceName}/src/package.json`,
          },
        ]);
        break;
      case 'serverless':
        copyJobs.push(...[
          {
            dir: pluginDir,
            template: 'function-template-dir/serverless-index.js',
            target: `${targetDir}/${category}/${options.resourceName}/src/index.js`,
          },
          {
            dir: pluginDir,
            template: 'function-template-dir/serverless-app.js.ejs',
            target: `${targetDir}/${category}/${options.resourceName}/src/app.js`,
          },
          {
            dir: pluginDir,
            template: 'function-template-dir/serverless-package.json.ejs',
            target: `${targetDir}/${category}/${options.resourceName}/src/package.json`,
          },
          {
            dir: pluginDir,
            template: 'function-template-dir/serverless-event.json',
            target: `${targetDir}/${category}/${options.resourceName}/src/event.json`,
          },
        ]);
        break;
      default:
        copyJobs.push(...[
          {
            dir: pluginDir,
            template: 'function-template-dir/crud-index.js',
            target: `${targetDir}/${category}/${options.resourceName}/src/index.js`,
          },
          {
            dir: pluginDir,
            template: 'function-template-dir/crud-app.js.ejs',
            target: `${targetDir}/${category}/${options.resourceName}/src/app.js`,
          },
          {
            dir: pluginDir,
            template: 'function-template-dir/crud-package.json.ejs',
            target: `${targetDir}/${category}/${options.resourceName}/src/package.json`,
          },
          {
            dir: pluginDir,
            template: 'function-template-dir/crud-event.json',
            target: `${targetDir}/${category}/${options.resourceName}/src/event.json`,
          },
        ]);
        break;
    }
=======
  switch (options.functionTemplate) {
    case 'helloWorld':
      copyJobs.push(...[
        {
          dir: pluginDir,
          template: 'function-template-dir/index.js.ejs',
          target: `${targetDir}/${category}/${options.resourceName}/src/index.js`,
        },
        {
          dir: pluginDir,
          template: 'function-template-dir/event.json',
          target: `${targetDir}/${category}/${options.resourceName}/src/event.json`,
        },
        {
          dir: pluginDir,
          template: 'function-template-dir/package.json.ejs',
          target: `${targetDir}/${category}/${options.resourceName}/src/package.json`,
        },
      ]);
      break;
    case 'serverless':
      copyJobs.push(...[
        {
          dir: pluginDir,
          template: 'function-template-dir/serverless-index.js',
          target: `${targetDir}/${category}/${options.resourceName}/src/index.js`,
        },
        {
          dir: pluginDir,
          template: 'function-template-dir/serverless-app.js.ejs',
          target: `${targetDir}/${category}/${options.resourceName}/src/app.js`,
        },
        {
          dir: pluginDir,
          template: 'function-template-dir/serverless-package.json.ejs',
          target: `${targetDir}/${category}/${options.resourceName}/src/package.json`,
        },
        {
          dir: pluginDir,
          template: 'function-template-dir/serverless-event.json',
          target: `${targetDir}/${category}/${options.resourceName}/src/event.json`,
        },
      ]);
      break;
    default:
      copyJobs.push(...[
        {
          dir: pluginDir,
          template: 'function-template-dir/crud-index.js',
          target: `${targetDir}/${category}/${options.resourceName}/src/index.js`,
        },
        {
          dir: pluginDir,
          template: 'function-template-dir/crud-app.js.ejs',
          target: `${targetDir}/${category}/${options.resourceName}/src/app.js`,
        },
        {
          dir: pluginDir,
          template: 'function-template-dir/crud-package.json.ejs',
          target: `${targetDir}/${category}/${options.resourceName}/src/package.json`,
        },
        {
          dir: pluginDir,
          template: 'function-template-dir/crud-event.json',
          target: `${targetDir}/${category}/${options.resourceName}/src/event.json`,
        },
      ]);
      break;
>>>>>>> 00ed8194
  }
  // copy over the files
  return context.amplify.copyBatch(context, copyJobs, options, force, params);
}

<<<<<<< HEAD
async function addResource(context, category, service, options, parameters) {
=======
function createParametersFile(context, parameters, resourceName) {
  const parametersFileName = 'function-parameters.json';
  const projectBackendDirPath = context.amplify.pathManager.getBackendDirPath();
  const resourceDirPath = path.join(projectBackendDirPath, categoryName, resourceName);
  fs.ensureDirSync(resourceDirPath);
  const parametersFilePath = path.join(resourceDirPath, parametersFileName);
  const jsonString = JSON.stringify(parameters, null, 4);
  fs.writeFileSync(parametersFilePath, jsonString, 'utf8');
}

async function addResource(context, category, service, options) {
>>>>>>> 00ed8194
  let answers;
  serviceMetadata = context.amplify.readJsonFile(`${__dirname}/../supported-services.json`)[service];
  const { cfnFilename, defaultValuesFilename, serviceWalkthroughFilename } = serviceMetadata;
  let result;

  if (!parameters) {
    result = await serviceQuestions(context, defaultValuesFilename, serviceWalkthroughFilename);
  } else {
    result = { answers: parameters };
  }

  if (result.answers) {
    ({ answers } = result);
    options.dependsOn = result.dependsOn;
  } else {
    answers = result;
  }

<<<<<<< HEAD
  copyCfnTemplate(context, category, answers, cfnFilename, parameters);
=======
>>>>>>> 00ed8194
  context.amplify.updateamplifyMetaAfterResourceAdd(
    category,
    answers.resourceName,
    options,
  );

  copyCfnTemplate(context, category, answers, cfnFilename);
  if (answers.parameters) {
    createParametersFile(context, answers.parameters, answers.resourceName);
  }

  await openEditor(context, category, answers);

  return answers.resourceName;
}

async function updateResource(context, category, service) {
  let answers;
  serviceMetadata = context.amplify.readJsonFile(`${__dirname}/../supported-services.json`)[service];
  const { serviceWalkthroughFilename } = serviceMetadata;

  const serviceWalkthroughSrc = `${__dirname}/service-walkthroughs/${serviceWalkthroughFilename}`;
  const { updateWalkthrough } = require(serviceWalkthroughSrc);

  const result = await updateWalkthrough(context);

  if (result.answers) {
    ({ answers } = result);
  } else {
    answers = result;
  }

  if (result.dependsOn) {
    context.amplify.updateamplifyMetaAfterResourceUpdate(
      category,
      answers.resourceName,
      'dependsOn',
      result.dependsOn,
    );
  }

  if (answers.parameters) {
    createParametersFile(context, answers.parameters, answers.resourceName);
  }


  await openEditor(context, category, answers);

  return answers.resourceName;
}

async function openEditor(context, category, options) {
  const targetDir = context.amplify.pathManager.getBackendDirPath();
  if (await context.amplify.confirmPrompt.run('Do you want to edit the local lambda function now?')) {
    if (!options.modules) {
      switch (options.functionTemplate) {
        case 'helloWorld':
          await context.amplify.openEditor(context, `${targetDir}/${category}/${options.resourceName}/src/index.js`);
          break;
        case 'serverless':
          await context.amplify.openEditor(context, `${targetDir}/${category}/${options.resourceName}/src/app.js`);
          break;
        default:
          await context.amplify.openEditor(context, `${targetDir}/${category}/${options.resourceName}/src/app.js`);
          break;
      }
    } else {
      await context.amplify.openEditor(context, `${targetDir}/${category}/${options.resourceName}/src/index.js`);
    }
  }
}

async function invoke(context, category, service, resourceName) {
  const { amplify } = context;
  serviceMetadata = amplify.readJsonFile(`${__dirname}/../supported-services.json`)[service];
  const { inputs } = serviceMetadata;
  const resourceQuestions = [
    {
      type: inputs[2].type,
      name: inputs[2].key,
      message: inputs[2].question,
      validate: amplify.inputValidation(inputs[2]),
      default: 'index.js',
    },
    {
      type: inputs[3].type,
      name: inputs[3].key,
      message: inputs[3].question,
      validate: amplify.inputValidation(inputs[3]),
      default: 'handler',
    },
  ];

  // Ask handler and function file name questions

  const resourceAnswers = await inquirer.prompt(resourceQuestions);


  // Run grunt for invoking lambda function

  const grunt = require('grunt');
  grunt.task.init = function () { }; //eslint-disable-line
  const backEndDir = context.amplify.pathManager.getBackendDirPath();
  const srcDir = path.normalize(path.join(backEndDir, category, resourceName, 'src'));

  grunt.initConfig({
    lambda_invoke: {
      default: {
        options: {
          file_name: `${srcDir}/${resourceAnswers[inputs[2].key]}`,
          handler: `${resourceAnswers[inputs[3].key]}`,
          event: `${srcDir}/event.json`,
        },
      },
    },
  });
  // For prod builds since dependencies are hoisted
  if (!fs.existsSync(`${__dirname}/../../node_modules/grunt-aws-lambda`)) {
    process.chdir(`${__dirname}/../../../../`); // grunt checks for node_mnodules in this dir
  } else {
    // For dev builds
    process.chdir(`${__dirname}/../../`); // grunt checks for node_mnodules in this dir
  }

  grunt.loadNpmTasks('grunt-aws-lambda');

  grunt.tasks(['lambda_invoke'], {}, () => {
    console.log('Done running invoke function.');
  });
}

function migrateResource(context, projectPath, service, resourceName) {
  serviceMetadata = context.amplify.readJsonFile(`${__dirname}/../supported-services.json`)[service];
  const { serviceWalkthroughFilename } = serviceMetadata;
  const serviceWalkthroughSrc = `${__dirname}/service-walkthroughs/${serviceWalkthroughFilename}`;
  const { migrate } = require(serviceWalkthroughSrc);

  if (!migrate) {
    context.print.info(`No migration required for ${resourceName}`);
    return;
  }

  return migrate(context, projectPath, resourceName);
}

function getPermissionPolicies(context, service, resourceName, crudOptions) {
  serviceMetadata = context.amplify.readJsonFile(`${__dirname}/../supported-services.json`)[service];
  const { serviceWalkthroughFilename } = serviceMetadata;
  const serviceWalkthroughSrc = `${__dirname}/service-walkthroughs/${serviceWalkthroughFilename}`;
  const { getIAMPolicies } = require(serviceWalkthroughSrc);

  if (!getPermissionPolicies) {
    context.print.info(`No policies found for ${resourceName}`);
    return;
  }

  return getIAMPolicies(resourceName, crudOptions);
}


module.exports = {
  addResource, updateResource, invoke, migrateResource, getPermissionPolicies,
};<|MERGE_RESOLUTION|>--- conflicted
+++ resolved
@@ -27,7 +27,6 @@
     target: `${targetDir}/${category}/${options.resourceName}/${options.resourceName}-cloudformation-template.json`,
   }];
 
-<<<<<<< HEAD
   if (options.modules) {
     force = true;
     copyJobs.push(...[
@@ -55,7 +54,7 @@
           {
             dir: pluginDir,
             template: 'function-template-dir/index.js',
-            target: `${targetDir}/${category}/${options.resourceName}/src/index.js`,
+            target: `${targetDir}/${category}/${options.resourceName}/src/index.js.ejs`,
           },
           {
             dir: pluginDir,
@@ -118,84 +117,11 @@
         ]);
         break;
     }
-=======
-  switch (options.functionTemplate) {
-    case 'helloWorld':
-      copyJobs.push(...[
-        {
-          dir: pluginDir,
-          template: 'function-template-dir/index.js.ejs',
-          target: `${targetDir}/${category}/${options.resourceName}/src/index.js`,
-        },
-        {
-          dir: pluginDir,
-          template: 'function-template-dir/event.json',
-          target: `${targetDir}/${category}/${options.resourceName}/src/event.json`,
-        },
-        {
-          dir: pluginDir,
-          template: 'function-template-dir/package.json.ejs',
-          target: `${targetDir}/${category}/${options.resourceName}/src/package.json`,
-        },
-      ]);
-      break;
-    case 'serverless':
-      copyJobs.push(...[
-        {
-          dir: pluginDir,
-          template: 'function-template-dir/serverless-index.js',
-          target: `${targetDir}/${category}/${options.resourceName}/src/index.js`,
-        },
-        {
-          dir: pluginDir,
-          template: 'function-template-dir/serverless-app.js.ejs',
-          target: `${targetDir}/${category}/${options.resourceName}/src/app.js`,
-        },
-        {
-          dir: pluginDir,
-          template: 'function-template-dir/serverless-package.json.ejs',
-          target: `${targetDir}/${category}/${options.resourceName}/src/package.json`,
-        },
-        {
-          dir: pluginDir,
-          template: 'function-template-dir/serverless-event.json',
-          target: `${targetDir}/${category}/${options.resourceName}/src/event.json`,
-        },
-      ]);
-      break;
-    default:
-      copyJobs.push(...[
-        {
-          dir: pluginDir,
-          template: 'function-template-dir/crud-index.js',
-          target: `${targetDir}/${category}/${options.resourceName}/src/index.js`,
-        },
-        {
-          dir: pluginDir,
-          template: 'function-template-dir/crud-app.js.ejs',
-          target: `${targetDir}/${category}/${options.resourceName}/src/app.js`,
-        },
-        {
-          dir: pluginDir,
-          template: 'function-template-dir/crud-package.json.ejs',
-          target: `${targetDir}/${category}/${options.resourceName}/src/package.json`,
-        },
-        {
-          dir: pluginDir,
-          template: 'function-template-dir/crud-event.json',
-          target: `${targetDir}/${category}/${options.resourceName}/src/event.json`,
-        },
-      ]);
-      break;
->>>>>>> 00ed8194
   }
   // copy over the files
   return context.amplify.copyBatch(context, copyJobs, options, force, params);
 }
 
-<<<<<<< HEAD
-async function addResource(context, category, service, options, parameters) {
-=======
 function createParametersFile(context, parameters, resourceName) {
   const parametersFileName = 'function-parameters.json';
   const projectBackendDirPath = context.amplify.pathManager.getBackendDirPath();
@@ -206,8 +132,7 @@
   fs.writeFileSync(parametersFilePath, jsonString, 'utf8');
 }
 
-async function addResource(context, category, service, options) {
->>>>>>> 00ed8194
+async function addResource(context, category, service, options, parameters) {
   let answers;
   serviceMetadata = context.amplify.readJsonFile(`${__dirname}/../supported-services.json`)[service];
   const { cfnFilename, defaultValuesFilename, serviceWalkthroughFilename } = serviceMetadata;
@@ -226,17 +151,13 @@
     answers = result;
   }
 
-<<<<<<< HEAD
-  copyCfnTemplate(context, category, answers, cfnFilename, parameters);
-=======
->>>>>>> 00ed8194
   context.amplify.updateamplifyMetaAfterResourceAdd(
     category,
     answers.resourceName,
     options,
   );
 
-  copyCfnTemplate(context, category, answers, cfnFilename);
+  copyCfnTemplate(context, category, answers, cfnFilename, parameters);
   if (answers.parameters) {
     createParametersFile(context, answers.parameters, answers.resourceName);
   }
