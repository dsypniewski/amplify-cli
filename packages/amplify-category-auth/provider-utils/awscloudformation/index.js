--- conflicted
+++ resolved
@@ -200,11 +200,7 @@
 
   const providerPlugin = context.amplify.getPluginInstance(context, srvcMetaData.provider);
   // previously selected answers
-<<<<<<< HEAD
-  const previousValues = providerPlugin.loadResourceParameters(context, 'auth', service);
-=======
   const resourceParams = providerPlugin.loadResourceParameters(context, 'auth', service);
->>>>>>> 18410f2d
   // ask only env specific questions
   const currentEnvSpecificValues = context.amplify.loadEnvResourceParameters(category, service);
   srvcMetaData.inputs = srvcMetaData.inputs.filter(input =>
@@ -214,8 +210,6 @@
   const serviceWalkthroughSrc = `${__dirname}/service-walkthroughs/${serviceWalkthroughFilename}`;
   const { serviceWalkthrough } = require(serviceWalkthroughSrc);
 
-<<<<<<< HEAD
-=======
   // headless mode
   if (isInHeadlessMode(context)) {
     const envParams = {};
@@ -241,17 +235,12 @@
   }
 
   // interactive mode
->>>>>>> 18410f2d
   const result = await serviceWalkthrough(
     context,
     defaultValuesFilename,
     stringMapFilename,
     srvcMetaData,
-<<<<<<< HEAD
-    previousValues,
-=======
     resourceParams,
->>>>>>> 18410f2d
   );
   const envParams = {};
   ENV_SPECIFIC_PARAMS.forEach((paramName) => {
@@ -262,8 +251,6 @@
   return envParams;
 }
 
-<<<<<<< HEAD
-=======
 function isInHeadlessMode(context) {
   return context.exeInfo.inputParams.yes;
 }
@@ -296,7 +283,6 @@
   }
   return requiredParams;
 }
->>>>>>> 18410f2d
 module.exports = {
   addResource,
   updateResource,
