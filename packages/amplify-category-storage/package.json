--- conflicted
+++ resolved
@@ -4,12 +4,7 @@
   "description": "amplify-cli storage plugin",
   "main": "index.js",
   "dependencies": {
-<<<<<<< HEAD
     "amplify-category-auth": "1.6.3",
-=======
-    "amplify-category-auth": "1.5.6",
-    "aws-sdk": "^2.475.0",
->>>>>>> c1052b00
     "eslint": "^4.19.1",
     "fs-extra": "^7.0.0",
     "inquirer": "6.3.1",
