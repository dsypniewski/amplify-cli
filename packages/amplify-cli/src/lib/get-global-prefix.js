--- conflicted
+++ resolved
@@ -3,11 +3,6 @@
 const os = require('os');
 const ini = require('ini');
 const which = require('which');
-<<<<<<< HEAD
-
-let prefix;
-=======
->>>>>>> fba5f0eb
 
 function getPrefix() {
   const yarnPrefix = getYarnPrefix();
