
function getWhen(input) {
  // TODO: Promisify
  const conditionParser = (answers) => {
    let andConditions = true;
    let orConditions = true;

    if (input.andConditions && input.andConditions.length > 0) {
      andConditions = input.andConditions.every(condition => findMatch(condition, answers));
    }

    if (input.orConditions && input.orConditions.length > 0) {
      orConditions = input.orConditions.some(condition => findMatch(condition, answers));
    }

    return andConditions && orConditions;
  };
  // RETURN THE FUNCTION SO IT CAN BE SET AS THE QUESTION'S "WHEN" VALUE
  return conditionParser;
}

// HELPER FUNCTION TO DETERMINE IF A SINGLE CONDITION IS MET BY ANSWERS
const findMatch = (cond, answers) => {
  let response = true;
<<<<<<< HEAD
  if (cond.operator === '=' && answers[cond.key] !== undefined && answers[cond.key] !== cond.value) {
    response = false;
=======
  /*eslint-disable*/
  if (cond.operator === '=' && answers[cond.key] != undefined && answers[cond.key] !== cond.value) {
    response = false; /* eslint-enable */
>>>>>>> 552d8055
  } else if (cond.operator === '!=' && (!answers[cond.key] || answers[cond.key] === cond.value)) {
    response = false;
  } else if (cond.operator === 'includes' && (!answers[cond.key] || !answers[cond.key].includes(cond.value))) {
    response = false;
  }

  return response;
};


module.exports = { getWhen };<|MERGE_RESOLUTION|>--- conflicted
+++ resolved
@@ -22,14 +22,9 @@
 // HELPER FUNCTION TO DETERMINE IF A SINGLE CONDITION IS MET BY ANSWERS
 const findMatch = (cond, answers) => {
   let response = true;
-<<<<<<< HEAD
-  if (cond.operator === '=' && answers[cond.key] !== undefined && answers[cond.key] !== cond.value) {
-    response = false;
-=======
   /*eslint-disable*/
   if (cond.operator === '=' && answers[cond.key] != undefined && answers[cond.key] !== cond.value) {
     response = false; /* eslint-enable */
->>>>>>> 552d8055
   } else if (cond.operator === '!=' && (!answers[cond.key] || answers[cond.key] === cond.value)) {
     response = false;
   } else if (cond.operator === 'includes' && (!answers[cond.key] || !answers[cond.key].includes(cond.value))) {
