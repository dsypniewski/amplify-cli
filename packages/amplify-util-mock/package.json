--- conflicted
+++ resolved
@@ -1,10 +1,6 @@
 {
   "name": "amplify-util-mock",
-<<<<<<< HEAD
   "version": "3.13.2-beta.0",
-=======
-  "version": "3.13.2",
->>>>>>> 97c893c3
   "description": "amplify cli plugin providing local testing",
   "repository": {
     "type": "git",
@@ -30,21 +26,12 @@
     "clean": "rimraf ./lib"
   },
   "dependencies": {
-<<<<<<< HEAD
     "amplify-appsync-simulator": "1.13.2-beta.0",
     "amplify-category-function": "2.13.2-beta.0",
     "amplify-codegen": "2.13.2-beta.0",
     "amplify-dynamodb-simulator": "1.13.2-beta.0",
     "amplify-storage-simulator": "1.1.10-beta.0",
-=======
-
-    "amplify-appsync-simulator": "1.13.2",
-    "amplify-category-function": "2.13.2",
-    "amplify-codegen": "2.13.2",
-    "amplify-dynamodb-simulator": "1.13.2",
-    "amplify-storage-simulator": "1.1.10",
     "@hapi/topo": "^5.0.0",
->>>>>>> 97c893c3
     "chokidar": "^3.3.1",
     "fs-extra": "^8.1.0",
     "lodash": "^4.17.15"
@@ -55,7 +42,6 @@
     "aws-appsync": "^2.0.2",
     "aws-sdk": "^2.608.0",
     "axios": "^0.19.2",
-<<<<<<< HEAD
     "graphql-auth-transformer": "6.13.2-beta.0",
     "graphql-connection-transformer": "4.13.2-beta.0",
     "graphql-dynamodb-transformer": "6.13.2-beta.0",
@@ -64,16 +50,6 @@
     "graphql-tag": "^2.10.1",
     "graphql-transformer-core": "6.13.2-beta.0",
     "graphql-versioned-transformer": "4.13.2-beta.0",
-=======
-    "graphql-auth-transformer": "6.13.2",
-    "graphql-connection-transformer": "4.13.2",
-    "graphql-dynamodb-transformer": "6.13.2",
-    "graphql-function-transformer": "2.1.10",
-    "graphql-key-transformer": "2.13.2",
-    "graphql-tag": "^2.10.1",
-    "graphql-transformer-core": "6.13.2",
-    "graphql-versioned-transformer": "4.13.2",
->>>>>>> 97c893c3
     "isomorphic-fetch": "^2.2.1",
     "jsonwebtoken": "^8.5.1",
     "node-fetch": "^2.6.0",
